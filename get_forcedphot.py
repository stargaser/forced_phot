--- conflicted
+++ resolved
@@ -60,68 +60,11 @@
     # Run the forced photometry
     lsst.log.debug('call forced phot ,'+time.ctime())
     exec_str = (('python forcedPhotExternalCatalog.py {} ' +
-<<<<<<< HEAD
             '--coord_file {} --dataset calexp --output {} --out_root {} --clobber-versions '
             ).format(
-=======
-            '--coord_file {} --dataset calexp --output {} --clobber-versions ').format(
->>>>>>> b08890fc
             input_repo, coords_path, output_repo, os.path.join(dirpath, 'photometry')) + idstr)
     os.system(exec_str)
     lsst.log.debug('returned from forced phot ,'+time.ctime())
-
-<<<<<<< HEAD
-    # Concatenate the input tables
-    tnames = glob.glob(os.path.join(dirpath, 'photometry_*.fits'))
-    tbl_list = [parse_phot_table(Table.read(name, hdu=1), convert=False) 
-                for name in tnames]
-    alltabs = vstack(tbl_list)
-
-    # merge
-    intab = Table.from_pandas(df_f)
-    outtab = join(alltabs, intab, keys=['run','camcol','field','filterName'],
-                  join_type='left')
-    t = Time(outtab['expMidpt'], format='isot', scale='utc')
-    outtab['mjd'] = t.mjd
-    outtab.sort('mjd')
-    outtab['ra'] = outtab['coord_ra'].to('deg')
-    outtab['dec'] = outtab['coord_dec'].to('deg')
-    mycols = ['mjd','psfMag','psfMagErr','ra','dec',
-           'expMidpt','run','field','camcol','filterName',
-           'objectId','base_RaDecCentroid_x',
-           'base_RaDecCentroid_y','base_PsfFlux_flux','base_PsfFlux_fluxSigma']
-    outtab.keep_columns(mycols)
-    newtab = outtab[mycols]
-
-    # Write output
-    #outtab.write(output_table, format='fits', overwrite=True)
-    newtab.write(output_table, format='ipac')
-=======
-#    # Concatenate the input tables
-#    tnames = glob.glob(os.path.join(dirpath, 'photometry_*.fits'))
-#    tbl_list = [parse_phot_table(name) for name in tnames]
-#    alltabs = vstack(tbl_list)
-#
-#    # merge
-#    intab = Table.from_pandas(df_f)
-#    outtab = join(alltabs, intab, keys=['run','camcol','field','filterName'],
-#                  join_type='left')
-#    t = Time(outtab['expMidpt'], format='isot', scale='utc')
-#    outtab['mjd'] = t.mjd
-#    outtab.sort('mjd')
-#    outtab['ra'] = outtab['coord_ra'].to('deg')
-#    outtab['dec'] = outtab['coord_dec'].to('deg')
-#    mycols = ['mjd','psfMag','psfMagErr','ra','dec',
-#           'expMidpt','run','field','camcol','filterName',
-#           'objectId','suit_RaDecCentroid_x',
-#           'suit_RaDecCentroid_y','base_PsfFlux_flux','base_PsfFlux_fluxSigma']
-#    outtab.keep_columns(mycols)
-#    newtab = outtab[mycols]
-#
-#    # Write output
-#    #outtab.write(output_table, format='fits', overwrite=True)
-#    newtab.write(output_table, format='ipac')
->>>>>>> b08890fc
 
     # Clean up
     shutil.rmtree(dirpath)
