#!/usr/bin/env python

from __future__ import print_function, division

import numpy as np
import os

import lsst
import lsst.meas.base as measBase
import lsst.afw.detection as afwDetection
import lsst.afw.geom as afwGeom
import lsst.afw.table as afwTable
import lsst.pex.exceptions as pexExcept
import lsst.pipe.base as pipeBase
from lsst.afw.geom import Angle, degrees
<<<<<<< HEAD
import lsst.log
import numpy as np
import time
=======
>>>>>>> b08890fc


from lsst.pipe.tasks.getRepositoryData import DataRefListRunner

# FrocedRaDecCentroidConfig & Plugin are lifted from Michael Wood-Vasey's
# branch of meas_base: https://github.com/lsst/meas_base/tree/u/wmwv/radeccentroid
#
# They're transplanted here for convenience and so that we don't have to set
# up an old version of meas_base.
class ForcedRaDecCentroidConfig(measBase.ForcedPluginConfig):
    pass


# Note the use of the measBase.register decorator to register the plugin for
# use with the framework and to give it a convenient name.
#
# Normally we use the prefix "base_" for plugins which are defined in
# meas_base itself, and "ext_" for plugins which are defined in extension
# packages (meas_extensions_simpleShape, meas_extensions_shapeHSM, etc). Here
# I'm using "suit_" just to keep things separate. The names are a matter of
# convention, and you can actually use whatever you like.
@measBase.register("suit_RaDecCentroid")
class ForcedRaDecCentroidPlugin(measBase.ForcedPlugin):
    """A centroid pseudo-algorithm for forced measurement that simply transforms the centroid
    from the reference catalog RA, Dec to the measurement coordinate system.  This is used as
    the slot centroid for external-catalog-based forced measurement, allowing subsequent measurements
    to simply refer to the slot value just as they would in single-frame measurement.
    """

    ConfigClass = ForcedRaDecCentroidConfig

    @classmethod
    def getExecutionOrder(cls):
        return cls.CENTROID_ORDER

    def __init__(self, config, name, schemaMapper, metadata):
        measBase.ForcedPlugin.__init__(self, config, name, schemaMapper, metadata)
        schema = schemaMapper.editOutputSchema()
        # Allocate x and y fields, join these into a single FunctorKey for ease-of-use.
        xKey = schema.addField(name + "_x", type="D", doc="transformed reference centroid column",
                               units="pixel")
        yKey = schema.addField(name + "_y", type="D", doc="transformed reference centroid row",
                               units="pixel")
        self.centroidKey = lsst.afw.table.Point2DKey(xKey, yKey)
        # Because we're taking the reference position as given, we don't bother transforming its
        # uncertainty and reporting that here, so there are no sigma or cov fields.  We do propagate
        # the flag field, if it exists.
        if "slot_Centroid_flag" in schemaMapper.getInputSchema():
            self.flagKey = schema.addField(name + "_flag", type="Flag",
                                           doc="whether the reference centroid is marked as bad")
        else:
            self.flagKey = None

    def measure(self, measRecord, exposure, refRecord, refWcs):
        targetWcs = exposure.getWcs()
        targetPos = targetWcs.skyToPixel(refRecord.getCoord())
        measRecord.set(self.centroidKey, targetPos)


# This TaskRunner does TWO special things:

# - It passes the dataset & coord_file arguments to the task's run() method;
# - It calls the task *once*, passing it all of the dataRefs as list, rather
#   than repeatedly, once per dataRef (which is the default behaviour).
class TaskRunnerWithArgs(DataRefListRunner):
    @staticmethod
    def getTargetList(parsedCmd, **kwargs):
        result = [(parsedCmd.id.refList, {"dataset": parsedCmd.dataset, "coord_file": parsedCmd.coord_file})]
        return result

    def __call__(self, dataRefList):
        task = self.TaskClass(config=self.config, log=self.log)
        result = task.run(dataRefList[0], **dataRefList[1])

        if self.doReturnResults:
             return pipeBase.Struct(
                 dataRefList=dataRefList,
                 metadata=task.metadata,
                 result=result,
                 )
        return result


def load_external_catalog_info(coord_file):
    """Load name, ra, dec information from an external csv catalog.

    >>> tmpfile = 'foo.csv'
    >>> with open(tmpfile, 'w') as f:
    ...     f.write("Name,RA,Dec\\n")
    ...     f.write("SN2011gy,52.397163,40.867481")
    >>> foo = load_external_catalog_info(tmpfile)
    >>> print(foo)  # doctest: +NORMALIZE_WHITESPACE
      Name       RA       Dec
    -------- --------- ---------
    SN2011gy 52.397163 40.867481

    """
    from astropy.table import Table

    info = Table.read(coord_file, format='ascii.csv', names=('Name', 'RA', 'Dec'))
    return info


class ForcedExternalCatalogMeasurementTask(measBase.ForcedMeasurementTask):
    def attachTransformedFootprints(self, sources, refCat, exposure, expWcs):
        """Default implementation for attaching Footprints to blank sources prior to measurement
        Footprints for forced photometry must be in the pixel coordinate system of the image being
        measured, while we want to use RA, Dec position from an external catalog.
        This implementation takes RA, Dec from an external catalog, a fixed radius,
        and creates and sets footprints in the exposure's pixel system.
        Note that ForcedPhotImageTask delegates to this method in its own attachFootprints method.
        attachFootprints can then be overridden by its subclasses to define how their Footprints
        should be generated.
        See the documentation for run() for information about the relationships between run(),
        generateMeasCat(), and attachTransformedFootprints().
        """
        footprint_radius = 5  # pixels

        for srcRecord, refRecord in zip(sources, refCat):

            # Add footprints
            #  See https://community.lsst.org/t/how-do-i-do-forced-photometry-on-a-set-of-ra-dec/1074/9
            # From TallJimbo (Jim Bosch)
            # "There's a Footprint constructor that takes an integer position and a radius,
            #  so I think something like this should work:"
            # coord = lsst.afw.coord.IcrsCoord(lsst.afw.geom.Point2D(ra, dec), lsst.afw.geom.degrees)
            # fpCenter = lsst.afw.geom.Point2I(wcs.skyToPixel(coord))
            # footprint = lsst.afw.detection.Footprint(fpCenter, radius)

            # coord = afwCoord.IcrsCoord(afwGeom.Point2D(row['RA'], row['Dec']), degrees)
            coord = refRecord.getCoord()
            fpCenter = afwGeom.Point2I(expWcs.skyToPixel(coord))
            footprint = afwDetection.Footprint(fpCenter, footprint_radius)
            srcRecord.setFootprint(footprint)


class ForcedPhotExternalCatalogConfig(lsst.pex.config.Config):
    """Config class for forced measurement driver task."""

    measurement = lsst.pex.config.ConfigurableField(
        target=ForcedExternalCatalogMeasurementTask,
        doc="subtask to do forced measurement")

    def setDefaults(self):
        # RaDecCentroid takes the centroid from the reference catalog and uses it.
        # Note that we are using the "suit_RaDecCentroid" plugin registered
        # above, as well as PsfFlux (which is defined in meas_base, and is
        # automatically registered when that package is imported).
        self.measurement.plugins.names = ["suit_RaDecCentroid", "base_PsfFlux"]
        self.measurement.slots.shape = None
        self.measurement.slots.centroid = "suit_RaDecCentroid"


class ForcedPhotExternalCatalogTask(pipeBase.CmdLineTask):

    ConfigClass = ForcedPhotExternalCatalogConfig
    RunnerClass = TaskRunnerWithArgs
    _DefaultName = "ForcedPhotExternalCatalogTask"

    def __init__(self, butler=None, **kwargs):
        lsst.log.debug('ForcedPhotExternalCatalogTask __init__ ,'+time.ctime())
        super(lsst.pipe.base.CmdLineTask, self).__init__(**kwargs)

        # We need to generate a minimal SourceTable schema which the
        # measurement subtask can work with.
        # In this context, "schema" means the list of fields in the table.
        # makeMinimalSchema() will provide the bare-bones that we need, with
        # fields for the source ID, position and any parents. Thus:
        #
        # >>> afwTable.SourceTable.makeMinimalSchema()
        # Schema(
        #     (Field['L'](name="id", doc="unique ID"), Key<L>(offset=0, nElements=1)),
        #     (Field['Angle'](name="coord_ra", doc="position in ra/dec"), Key<Angle>(offset=8, nElements=1)),
        #     (Field['Angle'](name="coord_dec", doc="position in ra/dec"), Key<Angle>(offset=16, nElements=1)),
        #     (Field['L'](name="parent", doc="unique ID of parent source"), Key<L>(offset=24, nElements=1)),
        # )
        self.refSchema = afwTable.SourceTable.makeMinimalSchema()
        self.makeSubtask("measurement", refSchema=self.refSchema)
        lsst.log.debug('ForcedPhotExternalCatalogTask end of __init__ ,'+time.ctime())

<<<<<<< HEAD
    def create_source_catalog_from_external_catalog(self, dataRef, coord_file, dataset='src', debug=False):
        lsst.log.debug('start create_source_catalog ,'+time.ctime())
        butler = dataRef.getButler()
        schema = butler.get(dataset + "_schema", immediate=True).schema
        mapper = afwTable.SchemaMapper(schema)
        mapper.addMinimalSchema(schema)
        newSchema = mapper.getOutputSchema()

        info = load_external_catalog_info(coord_file)

        src_cat = afwTable.SourceCatalog(newSchema)
        for row in info:
=======
    def create_source_catalog_from_external_catalog(self, dataRef, sources, debug=False):
        src_cat = afwTable.SourceCatalog(afwTable.SourceTable.makeMinimalSchema())
        for row in sources:
>>>>>>> b08890fc
            record = src_cat.addNew()
            record.set('coord_ra', Angle(row['RA']*degrees))
            record.set('coord_dec', Angle(row['Dec']*degrees))

        if debug:
            lsst.log.debug(src_cat['coord_ra'], src_cat['coord_dec'])
        return(src_cat)
        lsst.log.debug('end create_source_catalog ,'+time.ctime())

<<<<<<< HEAD
    def run(self, dataRef, coord_file=None, dataset=None, out_root=None):
        """ Perform forced photometry on the dataRef exposure at the locations in coord_file.
        """
        lsst.log.debug('start run ,'+time.ctime())
        self.dataset = dataset
        if self.dataset == "diff":
            self.dataPrefix = "deepDiff_"
        elif self.dataset[:8] == "deepDiff":
            self.dataPrefix = "deepDiff_"
        elif self.dataset == "calexp":
            self.dataPrefix = ""
        else:
            self.dataPrefix = ""

=======
    def __process_one_dataRef(self, dataRef, sources):
>>>>>>> b08890fc
        butler = dataRef.getButler()
        exposure = butler.get(self.dataset, dataId=dataRef.dataId)
        expWcs = exposure.getWcs()
        refCat = self.create_source_catalog_from_external_catalog(dataRef, sources)
        measCat = self.measurement.generateMeasCat(exposure, refCat, expWcs)
        self.log.info("Performing forced measurement on science image %s" % (dataRef.dataId))

        try:
            self.measurement.attachTransformedFootprints(measCat, refCat, exposure, expWcs)
            self.measurement.run(measCat, exposure, refCat, expWcs)
        except pexExcept.InvalidParameterError as e:
            # This likely means that our Footprint fell off the edge of the
            # Exposure. We'll just warn and move on.
            # Note that we actully provide a ForcedPhotCcdTask which can take
            # care of this for you by deliberately only performing
            # measurements for which data is available. See the logic here:
            # https://github.com/lsst/meas_base/blob/master/python/lsst/meas/base/forcedPhotCcd.py#L105
            # I think trying to adopt it here makes this example more
            # complicated than it need to be for the moment.
            self.log.warn(str(e))

        # Our measurement catalog includes flux in raw units (ie, counts).
        # Let's convert them to magnitudes and store them in the output
        # catalog. Note that in production we'd actually use a separate task
        # to post-process the output of measurement to calibrated form (see
        # https://github.com/lsst/pipe_tasks/blob/master/python/lsst/pipe/tasks/transformMeasurement.py),
        # but we'll do this here for the sake of providing a nice example.
        #
        # Note that we can't add columns to a table that already exists (it
        # involves shifting things about in memory & would be very
        # inefficient), so we're going to make a copy of the existing measCat
        # with some new columns added.
        #
        # We can use a SchemaMapper to map fields in the existing table to the
        # new one.
        mapper = afwTable.SchemaMapper(measCat.schema)

        # Map through all the existing fields
        mapper.addMinimalSchema(measCat.schema)

        # Add two new ones containing floats
        mapper.editOutputSchema().addField("base_PsfFlux_mag", doc="magnitude derived from PsfFlux", type="F")
        mapper.editOutputSchema().addField("base_PsfFlux_magErr", doc="error on magnitude derived from PsfFlux", type="F")

        # Now create a new catalog and map over the fields from the old one
        newCat = afwTable.SourceCatalog(mapper.getOutputSchema())
        newCat.extend(measCat, mapper=mapper)

        # Get magnitude information so it can be added to catalog metadata
        calib = exposure.getCalib()
        fluxMag0, fluxMag0Err = calib.getFluxMag0()
<<<<<<< HEAD
        #calib.setThrowOnNegativeFlux(False)

        # writeOutput currently returns:
        # AttributeError: 'SdssMapper' object has no attribute 'map_forcedRaDec_src'
        #self.writeOutput(dataRef, measCat)
        ustr = '_'.join("%s%s" % (key,val) for (key,val) 
                                       in dataRef.dataId.iteritems())
        out_file = out_root + '_' + ustr + '.fits'
        self.log.info("Output file is " + out_file)
        meta = measCat.getTable().getMetadata()
        for (key, val) in dataRef.dataId.iteritems():
            meta.add(key.upper(), val)
        meta.add('FLUXM0', fluxMag0)
        meta.add('FLUXM0SG', fluxMag0Err)
        measCat.getTable().setMetadata(meta)
        measCat.writeFits(out_file)
        lsst.log.debug('end run ,'+time.ctime())

    def writeOutput(self, dataRef, sources):
        """!Write forced source table
        @param dataRef  Data reference from butler; the forcedRaDec_src dataset (with self.dataPrefix included)
                        is all that will be modified.
        @param sources  SourceCatalog to save
=======

        # Using getColumnView() we can operate on an entire column of the
        # table at once. Since our tables here have length 1 this isn't buying
        # us much, but with longer tables it could be much more efficient.
        #
        # Here, we use it calculate the magnotides for all sources in the
        # measCat...
        magColumn, magErrColumn = calib.getMagnitude(measCat.getColumnView()['base_PsfFlux_flux'],
                                                     measCat.getColumnView()['base_PsfFlux_fluxSigma'])

        # ...and then set those columns in our output table.
        newCat.getColumnView()['base_PsfFlux_mag'] = magColumn
        newCat.getColumnView()['base_PsfFlux_magErr'] = magErrColumn

        # It's usually idiomatic in Tasks to return Structs, which are
        # basically a home-brewed version of a named tuple.
        return pipeBase.Struct(measCat=newCat, fluxMag0=fluxMag0, fluxMag0Err=fluxMag0Err)


    def run(self, dataRefs, coord_file=None, dataset=None):
        """ Perform forced photometry on the dataRef exposure at the locations in coord_file.
>>>>>>> b08890fc
        """
        # Specifying the dataset type as an argument to the task works fine in
        # this case.
        # Usually, though, we hard-code the dataset type a particular task can
        # operate on within the task itself, and have multiple different types
        # of tasks for the different datasets.
        #
        # This, for example, we have separate ForcedPhotCcd and
        # ForcedPhotCoadd tasks, despite the fact that fundamentally they do
        # the same thing, ie perform forced photometry on an image.
        #
        # The reason for this is reproducibility. When a task is run and
        # produces an output dataset, we store the task configuration in the
        # output repository as well as the output data. We then guarantee that
        # that is *the* result of running that task and storing the result in
        # that repository: there can be no ambiguity.
        #
        # Using your model, where datasets are specified on the command line,
        # you would have to change task configurations to process (say)
        # calexps and coadds, and store the results of two different
        # executions of the same task with different configurations to the
        # output repository. That makes provenance much harder to trace.
        self.dataset = dataset

        sources = load_external_catalog_info(coord_file)

        # We'll process each dataRef separately, generating a catalog for each.
        #
        # For simplicity, we're just using a list comprehension for this here.
        # But note that the framework actually provides primitives for
        # providing distributed processing of Tasks like this across a cluster
        # (or just using multiple CPUs on a given machine). Look at the
        # ctrl_pool package for the framework, or pipe_drivers for examples.
        # (Unfortunately, neither of them are well documented, and we expect
        # them to be replaced entirely over the next several months)
        catalogs = [self.__process_one_dataRef(dataRef, sources).measCat
                    for dataRef in dataRefs]

        # Next, we'll concatenate all those catalogs into a single master
        # catalog (by simply appending them to the first one in the list).
        # Note that in doing this we're actually losing ID information for
        # each measurement: there's no way to track which exposure the
        # measurement was made on. To track that, you could add another column
        # (or columns) to the tables generated in __process_one_dataRef, and
        # copy in the metadata you want to track from the Exposure.
        measCat = catalogs.pop(0)
        for catalog in catalogs:
            measCat.extend(catalog, deep=True)

        self.writeOutput(measCat)

    def writeOutput(self, sources):
        """Write the catalog to FITS"""
        # Note that we are explicitly NOT writing through the Butler (ie,
        # calling dataRef.put(). That's because the results we're collecting
        # here aren't semantically well-suited to being stored as a Butler
        # dataset. We normally expect a Butler dataset to represent a
        # reproducible result: for example, the results of performing
        # measurement on a particular image. However, in this case we have
        # performed measurement on an effectively arbitrary collection of
        # image data in response to user input. This doesn't fit naturally
        # into the Butler hierarchy as we currently conceive it.
        #
        # In future, there are a couple of approaches we could consider:
        #
        # - Creating a per-query output repository. Then you could have a
        #   "user query result" dataset within the repository which would have
        #   an unambiguous identity: the result of running the particular
        #   query associated with the repository.
        # - Dynamically create new Butler dataset types on the fly. Thus, you
        #   could create a new output dataset for each query received and
        #   retrieve it on demand. This isn't currently supported by the
        #   Butler, but it is planned (DM-4180).
        #
        # Neither of the above are concrete proposals for how you'd actually
        # want to do this in practice. :-)
        #
        # For now, we'll just write to a FITS file.
        sources.writeFits(os.path.join("output", "result.fits"))

    @classmethod
    def _makeArgumentParser(cls):
        parser = lsst.pipe.base.ArgumentParser(name=cls._DefaultName)

        # Can I make an argument which is a dataset type?
        parser.add_id_argument("--id", "src", help="data ID of the image")
        parser.add_argument("--dataset", default="calexp",
                            help="dataset to perform forced photometry on: 'calexp', 'deepDiff'")
        parser.add_argument("--coord_file",
                            help="File with coordinates to photometry. " +
                            "Each line should be Name,RA,Dec with RA, Dec as decimal degrees.")
        return parser

    # Overriding these two functions prevent the task from attempting to save the config.
    def _getConfigName(self):
        return None

    def _getMetadataName(self):
        return None


if __name__ == "__main__":

    lsst.log.debug('Before parseAndRun, '+time.ctime())
    ForcedPhotExternalCatalogTask.parseAndRun()<|MERGE_RESOLUTION|>--- conflicted
+++ resolved
@@ -2,8 +2,8 @@
 
 from __future__ import print_function, division
 
-import numpy as np
 import os
+import time
 
 import lsst
 import lsst.meas.base as measBase
@@ -13,13 +13,7 @@
 import lsst.pex.exceptions as pexExcept
 import lsst.pipe.base as pipeBase
 from lsst.afw.geom import Angle, degrees
-<<<<<<< HEAD
 import lsst.log
-import numpy as np
-import time
-=======
->>>>>>> b08890fc
-
 
 from lsst.pipe.tasks.getRepositoryData import DataRefListRunner
 
@@ -199,24 +193,9 @@
         self.makeSubtask("measurement", refSchema=self.refSchema)
         lsst.log.debug('ForcedPhotExternalCatalogTask end of __init__ ,'+time.ctime())
 
-<<<<<<< HEAD
-    def create_source_catalog_from_external_catalog(self, dataRef, coord_file, dataset='src', debug=False):
-        lsst.log.debug('start create_source_catalog ,'+time.ctime())
-        butler = dataRef.getButler()
-        schema = butler.get(dataset + "_schema", immediate=True).schema
-        mapper = afwTable.SchemaMapper(schema)
-        mapper.addMinimalSchema(schema)
-        newSchema = mapper.getOutputSchema()
-
-        info = load_external_catalog_info(coord_file)
-
-        src_cat = afwTable.SourceCatalog(newSchema)
-        for row in info:
-=======
     def create_source_catalog_from_external_catalog(self, dataRef, sources, debug=False):
         src_cat = afwTable.SourceCatalog(afwTable.SourceTable.makeMinimalSchema())
         for row in sources:
->>>>>>> b08890fc
             record = src_cat.addNew()
             record.set('coord_ra', Angle(row['RA']*degrees))
             record.set('coord_dec', Angle(row['Dec']*degrees))
@@ -226,24 +205,8 @@
         return(src_cat)
         lsst.log.debug('end create_source_catalog ,'+time.ctime())
 
-<<<<<<< HEAD
-    def run(self, dataRef, coord_file=None, dataset=None, out_root=None):
-        """ Perform forced photometry on the dataRef exposure at the locations in coord_file.
-        """
-        lsst.log.debug('start run ,'+time.ctime())
-        self.dataset = dataset
-        if self.dataset == "diff":
-            self.dataPrefix = "deepDiff_"
-        elif self.dataset[:8] == "deepDiff":
-            self.dataPrefix = "deepDiff_"
-        elif self.dataset == "calexp":
-            self.dataPrefix = ""
-        else:
-            self.dataPrefix = ""
-
-=======
+
     def __process_one_dataRef(self, dataRef, sources):
->>>>>>> b08890fc
         butler = dataRef.getButler()
         exposure = butler.get(self.dataset, dataId=dataRef.dataId)
         expWcs = exposure.getWcs()
@@ -295,31 +258,6 @@
         # Get magnitude information so it can be added to catalog metadata
         calib = exposure.getCalib()
         fluxMag0, fluxMag0Err = calib.getFluxMag0()
-<<<<<<< HEAD
-        #calib.setThrowOnNegativeFlux(False)
-
-        # writeOutput currently returns:
-        # AttributeError: 'SdssMapper' object has no attribute 'map_forcedRaDec_src'
-        #self.writeOutput(dataRef, measCat)
-        ustr = '_'.join("%s%s" % (key,val) for (key,val) 
-                                       in dataRef.dataId.iteritems())
-        out_file = out_root + '_' + ustr + '.fits'
-        self.log.info("Output file is " + out_file)
-        meta = measCat.getTable().getMetadata()
-        for (key, val) in dataRef.dataId.iteritems():
-            meta.add(key.upper(), val)
-        meta.add('FLUXM0', fluxMag0)
-        meta.add('FLUXM0SG', fluxMag0Err)
-        measCat.getTable().setMetadata(meta)
-        measCat.writeFits(out_file)
-        lsst.log.debug('end run ,'+time.ctime())
-
-    def writeOutput(self, dataRef, sources):
-        """!Write forced source table
-        @param dataRef  Data reference from butler; the forcedRaDec_src dataset (with self.dataPrefix included)
-                        is all that will be modified.
-        @param sources  SourceCatalog to save
-=======
 
         # Using getColumnView() we can operate on an entire column of the
         # table at once. Since our tables here have length 1 this isn't buying
@@ -341,7 +279,6 @@
 
     def run(self, dataRefs, coord_file=None, dataset=None):
         """ Perform forced photometry on the dataRef exposure at the locations in coord_file.
->>>>>>> b08890fc
         """
         # Specifying the dataset type as an argument to the task works fine in
         # this case.
